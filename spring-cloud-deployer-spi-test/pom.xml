<?xml version="1.0" encoding="UTF-8"?>
<project xmlns="http://maven.apache.org/POM/4.0.0" xmlns:xsi="http://www.w3.org/2001/XMLSchema-instance" xsi:schemaLocation="http://maven.apache.org/POM/4.0.0 https://maven.apache.org/xsd/maven-4.0.0.xsd">
	<modelVersion>4.0.0</modelVersion>

	<artifactId>spring-cloud-deployer-spi-test</artifactId>
	<packaging>jar</packaging>
	<name>spring-cloud-deployer-spi-test</name>
	<description>Base Tests for Spring Cloud Deployer SPI Implementations</description>

	<parent>
		<groupId>org.springframework.cloud</groupId>
		<artifactId>spring-cloud-deployer-parent</artifactId>
<<<<<<< HEAD
		<version>2.9.0-SNAPSHOT</version>
=======
		<version>2.8.3-SNAPSHOT</version>
>>>>>>> ba7e5ddd
	</parent>

	<properties>
		<hamcrest.version>1.3</hamcrest.version>
		<integration-test-app.version>${project.version}</integration-test-app.version>
	</properties>

	<build>
		<resources>
			<resource>
				<directory>src/main/resources</directory>
				<filtering>true</filtering>
				<includes>
					<include>integration-test-app.properties</include>
				</includes>
			</resource>
		</resources>
	</build>
	<dependencies>
		<dependency>
			<groupId>org.springframework.cloud</groupId>
			<artifactId>spring-cloud-deployer-spi</artifactId>
<<<<<<< HEAD
			<version>2.9.0-SNAPSHOT</version>
=======
			<version>2.8.3-SNAPSHOT</version>
>>>>>>> ba7e5ddd
		</dependency>
		<dependency>
			<groupId>org.springframework.cloud</groupId>
			<artifactId>spring-cloud-deployer-resource-maven</artifactId>
<<<<<<< HEAD
			<version>2.9.0-SNAPSHOT</version>
=======
			<version>2.8.3-SNAPSHOT</version>
>>>>>>> ba7e5ddd
		</dependency>
		<dependency>
			<groupId>org.springframework.cloud</groupId>
			<artifactId>spring-cloud-deployer-spi-test-app</artifactId>
<<<<<<< HEAD
			<version>2.9.0-SNAPSHOT</version>
=======
			<version>2.8.3-SNAPSHOT</version>
>>>>>>> ba7e5ddd
		</dependency>
		<dependency>
			<groupId>org.springframework.boot</groupId>
			<artifactId>spring-boot-starter-test</artifactId>
			<!-- Note: this is compile, as this project is a test framework itself-->
			<scope>compile</scope>
		</dependency>
		<dependency>
			<groupId>junit</groupId>
			<artifactId>junit</artifactId>
		</dependency>
		<dependency>
			<groupId>org.hamcrest</groupId>
			<artifactId>hamcrest-all</artifactId>
			<version>${hamcrest.version}</version>
		</dependency>
		<dependency>
			<groupId>org.awaitility</groupId>
			<artifactId>awaitility</artifactId>
		</dependency>
	</dependencies>

</project><|MERGE_RESOLUTION|>--- conflicted
+++ resolved
@@ -10,11 +10,7 @@
 	<parent>
 		<groupId>org.springframework.cloud</groupId>
 		<artifactId>spring-cloud-deployer-parent</artifactId>
-<<<<<<< HEAD
 		<version>2.9.0-SNAPSHOT</version>
-=======
-		<version>2.8.3-SNAPSHOT</version>
->>>>>>> ba7e5ddd
 	</parent>
 
 	<properties>
@@ -37,29 +33,17 @@
 		<dependency>
 			<groupId>org.springframework.cloud</groupId>
 			<artifactId>spring-cloud-deployer-spi</artifactId>
-<<<<<<< HEAD
-			<version>2.9.0-SNAPSHOT</version>
-=======
-			<version>2.8.3-SNAPSHOT</version>
->>>>>>> ba7e5ddd
+			<version>2.7.2-SNAPSHOT</version>
 		</dependency>
 		<dependency>
 			<groupId>org.springframework.cloud</groupId>
 			<artifactId>spring-cloud-deployer-resource-maven</artifactId>
-<<<<<<< HEAD
 			<version>2.9.0-SNAPSHOT</version>
-=======
-			<version>2.8.3-SNAPSHOT</version>
->>>>>>> ba7e5ddd
 		</dependency>
 		<dependency>
 			<groupId>org.springframework.cloud</groupId>
 			<artifactId>spring-cloud-deployer-spi-test-app</artifactId>
-<<<<<<< HEAD
 			<version>2.9.0-SNAPSHOT</version>
-=======
-			<version>2.8.3-SNAPSHOT</version>
->>>>>>> ba7e5ddd
 		</dependency>
 		<dependency>
 			<groupId>org.springframework.boot</groupId>
