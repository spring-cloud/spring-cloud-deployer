<?xml version="1.0" encoding="UTF-8"?>
<project xmlns="http://maven.apache.org/POM/4.0.0" xmlns:xsi="http://www.w3.org/2001/XMLSchema-instance" xsi:schemaLocation="http://maven.apache.org/POM/4.0.0 https://maven.apache.org/xsd/maven-4.0.0.xsd">
	<modelVersion>4.0.0</modelVersion>

	<artifactId>spring-cloud-deployer-spi-test</artifactId>
	<packaging>jar</packaging>
	<name>spring-cloud-deployer-spi-test</name>
	<description>Base Tests for Spring Cloud Deployer SPI Implementations</description>

	<parent>
		<groupId>org.springframework.cloud</groupId>
		<artifactId>spring-cloud-deployer-parent</artifactId>
<<<<<<< HEAD
		<version>2.9.6-SNAPSHOT</version>
=======
		<version>3.0.0-SNAPSHOT</version>
>>>>>>> 399a906f
		<relativePath>..</relativePath>
	</parent>

	<properties>
		<hamcrest.version>1.3</hamcrest.version>
		<integration-test-app.version>${project.version}</integration-test-app.version>
	</properties>

	<build>
		<resources>
			<resource>
				<directory>src/main/resources</directory>
				<filtering>true</filtering>
				<includes>
					<include>integration-test-app.properties</include>
				</includes>
			</resource>
		</resources>
	</build>
	<dependencies>
		<dependency>
			<groupId>org.springframework.cloud</groupId>
			<artifactId>spring-cloud-deployer-spi</artifactId>
<<<<<<< HEAD
			<version>2.9.6-SNAPSHOT</version>
=======
			<version>3.0.0-SNAPSHOT</version>
>>>>>>> 399a906f
		</dependency>
		<dependency>
			<groupId>org.springframework.cloud</groupId>
			<artifactId>spring-cloud-deployer-resource-maven</artifactId>
<<<<<<< HEAD
			<version>2.9.6-SNAPSHOT</version>
=======
			<version>3.0.0-SNAPSHOT</version>
>>>>>>> 399a906f
		</dependency>
		<dependency>
			<groupId>org.springframework.cloud</groupId>
			<artifactId>spring-cloud-deployer-spi-test-app</artifactId>
<<<<<<< HEAD
			<version>2.9.6-SNAPSHOT</version>
=======
			<version>3.0.0-SNAPSHOT</version>
>>>>>>> 399a906f
		</dependency>
		<!--suppress VulnerableLibrariesLocal -->
		<dependency>
			<groupId>org.springframework.boot</groupId>
			<artifactId>spring-boot-starter-test</artifactId>
			<!-- Note: this is compile, as this project is a test framework itself-->
			<scope>compile</scope>
		</dependency>
		<dependency>
			<groupId>junit</groupId>
			<artifactId>junit</artifactId>
		</dependency>
		<dependency>
			<groupId>org.hamcrest</groupId>
			<artifactId>hamcrest-all</artifactId>
			<version>${hamcrest.version}</version>
		</dependency>
		<dependency>
			<groupId>org.awaitility</groupId>
			<artifactId>awaitility</artifactId>
		</dependency>
	</dependencies>

</project><|MERGE_RESOLUTION|>--- conflicted
+++ resolved
@@ -10,11 +10,7 @@
 	<parent>
 		<groupId>org.springframework.cloud</groupId>
 		<artifactId>spring-cloud-deployer-parent</artifactId>
-<<<<<<< HEAD
-		<version>2.9.6-SNAPSHOT</version>
-=======
 		<version>3.0.0-SNAPSHOT</version>
->>>>>>> 399a906f
 		<relativePath>..</relativePath>
 	</parent>
 
@@ -38,29 +34,17 @@
 		<dependency>
 			<groupId>org.springframework.cloud</groupId>
 			<artifactId>spring-cloud-deployer-spi</artifactId>
-<<<<<<< HEAD
-			<version>2.9.6-SNAPSHOT</version>
-=======
 			<version>3.0.0-SNAPSHOT</version>
->>>>>>> 399a906f
 		</dependency>
 		<dependency>
 			<groupId>org.springframework.cloud</groupId>
 			<artifactId>spring-cloud-deployer-resource-maven</artifactId>
-<<<<<<< HEAD
-			<version>2.9.6-SNAPSHOT</version>
-=======
 			<version>3.0.0-SNAPSHOT</version>
->>>>>>> 399a906f
 		</dependency>
 		<dependency>
 			<groupId>org.springframework.cloud</groupId>
 			<artifactId>spring-cloud-deployer-spi-test-app</artifactId>
-<<<<<<< HEAD
-			<version>2.9.6-SNAPSHOT</version>
-=======
 			<version>3.0.0-SNAPSHOT</version>
->>>>>>> 399a906f
 		</dependency>
 		<!--suppress VulnerableLibrariesLocal -->
 		<dependency>
