--- conflicted
+++ resolved
@@ -55,11 +55,8 @@
  * @author Marius Bogoevici
  * @author Mark Fisher
  * @author Ilayaperumal Gopinathan
-<<<<<<< HEAD
  * @author Janne Valkealahti
-=======
  * @author Patrick Peralta
->>>>>>> e39fbbe2
  */
 public class LocalAppDeployer extends AbstractDeployerSupport implements AppDeployer {
 
@@ -74,19 +71,6 @@
 	private static final int DEFAULT_SERVER_PORT = 8080;
 
 	private static final String GROUP_DEPLOYMENT_ID = "dataflow.group-deployment-id";
-
-<<<<<<< HEAD
-	private static final Set<String> ENV_VARS_TO_INHERIT = new HashSet<>();
-
-	static {
-		// TMP controls the location of java.io.tmpDir on Windows
-		if (System.getProperty("os.name").startsWith("Windows")) {
-			ENV_VARS_TO_INHERIT.add("TMP");
-		}
-	}
-=======
-	private final LocalDeployerProperties properties;
->>>>>>> e39fbbe2
 
 	private final Map<String, List<Instance>> running = new ConcurrentHashMap<>();
 
@@ -154,13 +138,8 @@
 				if (useDynamicPort) {
 					args.put(SERVER_PORT_KEY, String.valueOf(port));
 				}
-<<<<<<< HEAD
 				ProcessBuilder builder = new ProcessBuilder(buildJarExecutionCommand(jarPath, request));
-				builder.environment().keySet().retainAll(ENV_VARS_TO_INHERIT);
-=======
-				ProcessBuilder builder = new ProcessBuilder(properties.getJavaCmd(), "-jar", jarPath);
 				retainEnvVars(builder.environment().keySet());
->>>>>>> e39fbbe2
 				builder.environment().putAll(args);
 				Instance instance = new Instance(deploymentId, i, builder, workDir, port);
 				processes.add(instance);
@@ -185,7 +164,7 @@
 	 * @param vars set of environment variable strings
 	 */
 	private void retainEnvVars(Set<String> vars) {
-		String[] patterns = properties.getEnvVarsToInherit();
+		String[] patterns = getLocalDeployerProperties().getEnvVarsToInherit();
 
 		for (Iterator<String> iterator = vars.iterator(); iterator.hasNext();) {
 			String var = iterator.next();
