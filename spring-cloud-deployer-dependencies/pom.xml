--- conflicted
+++ resolved
@@ -4,11 +4,7 @@
 
 	<groupId>org.springframework.cloud</groupId>
 	<artifactId>spring-cloud-deployer-dependencies</artifactId>
-<<<<<<< HEAD
-	<version>2.9.6-SNAPSHOT</version>
-=======
 	<version>3.0.0-SNAPSHOT</version>
->>>>>>> 399a906f
 
 	<packaging>pom</packaging>
 	<name>Spring Cloud Deployer Dependencies</name>
@@ -59,47 +55,27 @@
 			<dependency>
 				<groupId>org.springframework.cloud</groupId>
 				<artifactId>spring-cloud-deployer-resource-docker</artifactId>
-<<<<<<< HEAD
-				<version>2.9.6-SNAPSHOT</version>
-=======
 				<version>3.0.0-SNAPSHOT</version>
->>>>>>> 399a906f
 			</dependency>
 			<dependency>
 				<groupId>org.springframework.cloud</groupId>
 				<artifactId>spring-cloud-deployer-resource-maven</artifactId>
-<<<<<<< HEAD
-				<version>2.9.6-SNAPSHOT</version>
-=======
 				<version>3.0.0-SNAPSHOT</version>
->>>>>>> 399a906f
 			</dependency>
 			<dependency>
 				<groupId>org.springframework.cloud</groupId>
 				<artifactId>spring-cloud-deployer-resource-support</artifactId>
-<<<<<<< HEAD
-				<version>2.9.6-SNAPSHOT</version>
-=======
 				<version>3.0.0-SNAPSHOT</version>
->>>>>>> 399a906f
 			</dependency>
 			<dependency>
 				<groupId>org.springframework.cloud</groupId>
 				<artifactId>spring-cloud-deployer-spi</artifactId>
-<<<<<<< HEAD
-				<version>2.9.6-SNAPSHOT</version>
-=======
 				<version>3.0.0-SNAPSHOT</version>
->>>>>>> 399a906f
 			</dependency>
 			<dependency>
 				<groupId>org.springframework.cloud</groupId>
 				<artifactId>spring-cloud-deployer-autoconfigure</artifactId>
-<<<<<<< HEAD
-				<version>2.9.6-SNAPSHOT</version>
-=======
 				<version>3.0.0-SNAPSHOT</version>
->>>>>>> 399a906f
 			</dependency>
 		</dependencies>
 	</dependencyManagement>
